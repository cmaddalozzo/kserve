--- conflicted
+++ resolved
@@ -20,16 +20,7 @@
 import socket
 import sys
 from multiprocessing import Process
-<<<<<<< HEAD
 from typing import Any, Callable, Dict, List, Optional
-=======
-from typing import Any, Callable, Dict, List, Optional, Union
-
-from ray import serve as rayserve
-from ray.serve.api import Deployment
-from ray.serve.handle import DeploymentHandle
-
->>>>>>> c660972e
 from . import logging
 from .logging import logger
 from .model import BaseKServeModel
