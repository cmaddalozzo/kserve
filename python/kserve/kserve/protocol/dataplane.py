# Copyright 2022 The KServe Authors.
#
# Licensed under the Apache License, Version 2.0 (the "License");
# you may not use this file except in compliance with the License.
# You may obtain a copy of the License at
#
#    http://www.apache.org/licenses/LICENSE-2.0
#
# Unless required by applicable law or agreed to in writing, software
# distributed under the License is distributed on an "AS IS" BASIS,
# WITHOUT WARRANTIES OR CONDITIONS OF ANY KIND, either express or implied.
# See the License for the specific language governing permissions and
# limitations under the License.

import time
from importlib import metadata
from typing import Dict, Optional, Tuple, Union
from inspect import iscoroutinefunction

import cloudevents.exceptions as ce
import orjson

from cloudevents.http import CloudEvent, from_http
from cloudevents.sdk.converters.util import has_binary_headers

from ..constants import constants
from ..errors import InvalidInput, ModelNotFound
from ..logging import logger
from ..model import InferenceVerb, Model
from ..model_repository import ModelRepository
from ..utils.utils import create_response_cloudevent, is_structured_cloudevent
from .infer_type import InferRequest, InferResponse
from .rest.openai import OpenAIModel

JSON_HEADERS = [
    "application/json",
    "application/cloudevents+json",
    "application/ld+json",
]


class DataPlane:
    """KServe DataPlane"""

    def __init__(self, model_registry: ModelRepository):
        self._model_registry = model_registry
        self._server_name = constants.KSERVE_MODEL_SERVER_NAME

        # Dynamically fetching version of the installed 'kserve' distribution. The assumption is
        # that 'kserve' will already be installed by the time this class is instantiated.
        self._server_version = metadata.version("kserve")

    @property
    def model_registry(self):
        return self._model_registry

    def get_model_from_registry(self, name: str) -> BaseKServeModel:
        model = self._model_registry.get_model(name)
        if model is None:
            raise ModelNotFound(name)

        return model

    def get_model(self, name: str) -> BaseKServeModel:
        """Get the model instance with the given name.

        Args:
            name (str): Model name.

        Returns:
            ModelHandleType: Instance of the model.
        """
        model = self._model_registry.get_model(name)
        if model is None:
            raise ModelNotFound(name)
        if not self._model_registry.is_model_ready(name):
            model.load()
        return model

    @staticmethod
    def get_binary_cloudevent(
        body: Union[str, bytes, None], headers: Dict[str, str]
    ) -> CloudEvent:
        """Helper function to parse CloudEvent body and headers.

        Args:
            body (str|bytes|None): Request body.
            headers (Dict[str, str]): Request headers.

        Returns:
            CloudEvent: A CloudEvent instance parsed from http body and headers.

        Raises:
            InvalidInput: An error when CloudEvent failed to parse.
        """
        try:
            # Use default unmarshaller if contenttype is set in header
            if "ce-contenttype" in headers:
                event = from_http(headers, body)
            else:
                event = from_http(headers, body, lambda x: x)

            return event
        except (
            ce.MissingRequiredFields,
            ce.InvalidRequiredFields,
            ce.InvalidStructuredJSON,
            ce.InvalidHeadersFormat,
            ce.DataMarshallerError,
            ce.DataUnmarshallerError,
        ) as e:
            raise InvalidInput(f"Cloud Event Exceptions: {e}")

    @staticmethod
    async def live() -> Dict[str, str]:
        """Server live.

        Returns ``{"status": "alive"}`` on successful invocation.
        Primarily meant to be used for Kubernetes liveness check.

        Returns:
            Dict: {"status": "alive"}
        """
        return {"status": "alive"}

    def metadata(self) -> Dict:
        """Server metadata.

        Note:
            Supports ``model_repository_extension`` as defined at Triton Server `Model Repository Extension`_.

        Returns:
            Returns a dict object with following fields:
                - name (str): name of the server.
                - version (str): server version number.
                - extension (list[str]): list of protocol extensions supported by this server.

        .. _Model Repository Extension:
            https://github.com/triton-inference-server/server/blob/main/docs/protocol/extension_model_repository.md
        """
        return {
            "name": self._server_name,
            "version": self._server_version,
            "extensions": ["model_repository_extension"],
        }

    async def model_metadata(self, model_name: str) -> Dict:
        """Get metadata for a specific model.

        Args:
            model_name (str): Model name

        Returns:
            Dict: dictionary with following fields:

                - name (str): name of the model
                - platform: "" (Empty String)
                - inputs: Dict with below fields
                    - name (str): name of the input
                    - datatype (str): Eg. INT32, FP32
                    - shape ([]int): The shape of the tensor.
                                   Variable-size dimensions are specified as -1.
                - outputs: Same as inputs described above.

        Note:
            For more information, check KServe v2 `Model Metadata`_ documentation.

        Raises:
            ModelNotFound: exception will be raised if the model with model_name is not found.

        .. _Model Metadata:
            https://github.com/kserve/kserve/blob/master/docs/predict-api/v2/required_api.md#model-metadata
        """
        # TODO: model versioning is not supported yet
        model = self.get_model_from_registry(model_name)

        if not isinstance(model, InferenceModel):
            raise ValueError(
                f"Model of type {type(model).__name__} does not support inference"
            )
        input_types = (
            await model.get_input_types()
            if iscoroutinefunction(model.get_input_types)
            else model.get_input_types()
        )
        output_types = (
            await model.get_output_types()
            if iscoroutinefunction(model.get_output_types)
            else model.get_output_types()
        )

        return {
            "name": model_name,
            "platform": "",
            "inputs": input_types,
            "outputs": output_types,
        }

    @staticmethod
    async def ready() -> bool:
        """Server ready.

        Returns ``True``. Primarily meant to be used as Kubernetes readiness check.

        Returns:
            bool: True
        """
        return True

    def model_ready(self, model_name: str) -> bool:
        """Check if a model is ready.

        Args:
            model_name (str): name of the model

        Returns:
            bool: True if the model is ready, False otherwise.

        Raises:
            ModelNotFound: exception if model is not found
        """
        if self._model_registry.get_model(model_name) is None:
            raise ModelNotFound(model_name)

        return self._model_registry.is_model_ready(model_name)

    def decode(self, body, headers) -> Tuple[Union[Dict, InferRequest], Dict]:
        t1 = time.time()
        attributes = {}
        if isinstance(body, InferRequest):
            return body, attributes
        if headers:
            if has_binary_headers(headers):
                # returns CloudEvent
                body = self.get_binary_cloudevent(body, headers)
            elif (
                "content-type" in headers
                and headers["content-type"] not in JSON_HEADERS
            ):
                return body, attributes
            else:
                if type(body) is bytes:
                    try:
                        body = orjson.loads(body)
                    except orjson.JSONDecodeError as e:
                        raise InvalidInput(f"Unrecognized request format: {e}")
        elif type(body) is bytes:
            try:
                body = orjson.loads(body)
            except orjson.JSONDecodeError as e:
                raise InvalidInput(f"Unrecognized request format: {e}")

        decoded_body, attributes = self.decode_cloudevent(body)
        t2 = time.time()
        logger.debug(f"decoded request in {round((t2 - t1) * 1000, 9)}ms")
        return decoded_body, attributes

    def decode_cloudevent(self, body) -> Tuple[Union[Dict, InferRequest], Dict]:
        decoded_body = body
        attributes = {}
        if isinstance(body, CloudEvent):
            attributes = body._get_attributes()
            decoded_body = body.get_data()
            try:
                decoded_body = orjson.loads(decoded_body.decode("UTF-8"))
            except (orjson.JSONDecodeError, UnicodeDecodeError) as e:
                # If decoding or parsing failed, check if it was supposed to be JSON UTF-8
                if "content-type" in body._attributes and (
                    body._attributes["content-type"] == "application/cloudevents+json"
                    or body._attributes["content-type"] == "application/json"
                ):
                    raise InvalidInput(
                        f"Failed to decode or parse binary json cloudevent: {e}"
                    )

        elif isinstance(body, dict):
            if is_structured_cloudevent(body):
                decoded_body = body["data"]
                attributes = body
                del attributes["data"]
        return decoded_body, attributes

    def encode(
        self, model_name, response, headers, req_attributes: Dict
    ) -> Tuple[Dict, Dict[str, str]]:
        response_headers = {}
        # if we received a cloudevent, then also return a cloudevent
        is_cloudevent = False
        is_binary_cloudevent = False
        if isinstance(response, InferResponse):
            response = response.to_rest()
        if headers:
            if has_binary_headers(headers):
                is_cloudevent = True
                is_binary_cloudevent = True
            if headers.get("content-type", "") == "application/cloudevents+json":
                is_cloudevent = True
        if is_cloudevent:
            response_headers, response = create_response_cloudevent(
                model_name, response, req_attributes, is_binary_cloudevent
            )

            if is_binary_cloudevent:
                response_headers["content-type"] = "application/json"
            else:
                response_headers["content-type"] = "application/cloudevents+json"
        return response, response_headers

    async def infer(
        self,
        model_name: str,
        request: Union[Dict, InferRequest],
        headers: Optional[Dict[str, str]] = None,
    ) -> Tuple[Union[Dict, InferResponse], Dict[str, str]]:
        """Performs inference on the specified model with the provided body and headers.

        If the ``body`` contains an encoded `CloudEvent`_, then it will be decoded and processed.
        The response body/headers will also be encoded as CloudEvents.

        Args:
            model_name (str): Model name.
            request (bytes|Dict): Request body data.
            headers: (Optional[Dict[str, str]]): Request headers.

        Returns:
            Tuple[Union[str, bytes, Dict], Dict[str, str]]:
                - response: The inference result.
                - response_headers: Headers to construct the HTTP response.

        Raises:
            InvalidInput: An error when the body bytes can't be decoded as JSON.

        .. _CloudEvent: https://cloudevents.io/
        """
        # call model locally or remote model workers
        model = self.get_model(model_name)
<<<<<<< HEAD
        if not isinstance(model, InferenceModel):
            raise ValueError(
                f"Model of type {type(model).__name__} does not support inference"
            )
        response = await model(request, headers=headers)
=======
        if isinstance(model, OpenAIModel):
            error_msg = f"Model {model_name} is of type OpenAIModel. It does not support the infer method."
            raise InvalidInput(reason=error_msg)
        if isinstance(model, DeploymentHandle):
            response = await model.remote(request, headers=headers)
        else:
            response = await model(request, headers=headers)
>>>>>>> c660972e
        return response, headers

    async def explain(
        self,
        model_name: str,
        request: Union[bytes, Dict, InferRequest],
        headers: Optional[Dict[str, str]] = None,
    ) -> Tuple[Union[str, bytes, Dict, InferResponse], Dict[str, str]]:
        """Performs explanation for the specified model.

        Args:
            model_name (str): Model name to be used for explanation.
            request (bytes|Dict): Request body data.
            headers: (Optional[Dict[str, str]]): Request headers.

        Returns:
            Dict: Explanation result.

        Raises:
            InvalidInput: An error when the body bytes can't be decoded as JSON.
        """
        # call model locally or remote model workers
        model = self.get_model(model_name)
<<<<<<< HEAD
        if not isinstance(model, InferenceModel):
            raise ValueError(
                f"Model of type {type(model).__name__} does not support inference"
            )
        response = await model(request, verb=InferenceVerb.EXPLAIN, headers=headers)
=======
        if isinstance(model, OpenAIModel):
            logger.warning(
                f"Model {model_name} is of type OpenAIModel. It does not support the explain method."
                " A request exercised this path and will cause a server crash."
            )
        if isinstance(model, DeploymentHandle):
            response = await model.remote(request, verb=InferenceVerb.EXPLAIN)
        else:
            response = await model(request, verb=InferenceVerb.EXPLAIN)
>>>>>>> c660972e
        return response, headers<|MERGE_RESOLUTION|>--- conflicted
+++ resolved
@@ -334,21 +334,11 @@
         """
         # call model locally or remote model workers
         model = self.get_model(model_name)
-<<<<<<< HEAD
         if not isinstance(model, InferenceModel):
             raise ValueError(
                 f"Model of type {type(model).__name__} does not support inference"
             )
         response = await model(request, headers=headers)
-=======
-        if isinstance(model, OpenAIModel):
-            error_msg = f"Model {model_name} is of type OpenAIModel. It does not support the infer method."
-            raise InvalidInput(reason=error_msg)
-        if isinstance(model, DeploymentHandle):
-            response = await model.remote(request, headers=headers)
-        else:
-            response = await model(request, headers=headers)
->>>>>>> c660972e
         return response, headers
 
     async def explain(
@@ -372,21 +362,10 @@
         """
         # call model locally or remote model workers
         model = self.get_model(model_name)
-<<<<<<< HEAD
         if not isinstance(model, InferenceModel):
             raise ValueError(
                 f"Model of type {type(model).__name__} does not support inference"
             )
         response = await model(request, verb=InferenceVerb.EXPLAIN, headers=headers)
-=======
-        if isinstance(model, OpenAIModel):
-            logger.warning(
-                f"Model {model_name} is of type OpenAIModel. It does not support the explain method."
-                " A request exercised this path and will cause a server crash."
-            )
-        if isinstance(model, DeploymentHandle):
-            response = await model.remote(request, verb=InferenceVerb.EXPLAIN)
-        else:
-            response = await model(request, verb=InferenceVerb.EXPLAIN)
->>>>>>> c660972e
+
         return response, headers